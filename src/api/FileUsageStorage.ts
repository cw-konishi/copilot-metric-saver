--- conflicted
+++ resolved
@@ -42,30 +42,25 @@
     }
 
     private initializeFilePath(tenant: Tenant) {
-        // Initialize file path based on tenant information
-<<<<<<< HEAD
+
         
         // if team is not provided, the file name is scopeType_scopeName_metrics.json
         // if team is provided, the file name is scopeType_scopeName_team_team_metrics.json
         //const ScopeFileName = `${tenant.scopeType}_${tenant.scopeName}_metrics.json`;
         let ScopeFileName = '';
-        console.log('team in path:', tenant.team);
+        //console.log('team in path:', tenant.team);
 
         if (tenant.team) {
             ScopeFileName = `${tenant.scopeType}_${tenant.scopeName}_team_${tenant.team}_metrics.json`;
         } else {
             ScopeFileName = `${tenant.scopeType}_${tenant.scopeName}_metrics.json`;
         }
+        const resolvedPath = path.resolve(__dirname, this.dirName, ScopeFileName);
         this.ScopeFilePath = path.join(__dirname, this.dirName, ScopeFileName);
-=======
-     
-        const ScopeFileName = `${tenant.scopeType}_${tenant.scopeName}_metrics.json`;
-        const resolvedPath = path.resolve(__dirname, this.dirName, ScopeFileName);
         if (!resolvedPath.startsWith(path.resolve(__dirname, this.dirName))) {
-            throw new Error('Invalid file path');
-        }
+              throw new Error('Invalid file path');
+          }
         this.ScopeFilePath = resolvedPath;
->>>>>>> 9e8e5a0c
 
         try{
         
